name: Deploy Beta

on:
  push:
    branches:
      - beta

jobs:
  deploy:
    runs-on: ${{ matrix.os }}
    if: "!contains(github.event.head_commit.message, 'skip_deploy')"
    strategy:
      matrix:
        os: [ubuntu-latest]

    steps:
      - uses: actions/checkout@v4

      - uses: dtolnay/rust-toolchain@nightly
        with:
          targets: ${{ matrix.os == 'ubuntu-latest' && 'wasm32-unknown-unknown' || '' }}

      - uses: Swatinem/rust-cache@v2
        with:
          cache-targets: "bin"
          key: "deploy-beta"

<<<<<<< HEAD
      - name: Update PATH
        if: matrix.os == 'windows-latest'
        run: echo "PATH=C:\Program Files (x86)\Windows Kits\10\Lib\10.0.22621.0\um\x64;%PATH%" >> $GITHUB_ENV
        shell: bash

      - name: Install Dioxus CLI
        run: cargo install dioxus-cli

      - name: Install wasm-opt
        if: matrix.os == 'ubuntu-latest'
=======
      - name: Install Dioxus cli
>>>>>>> 94b98cf7
        run: |
          if ! command -v dx &> /dev/null; then
            cargo install dioxus-cli
          fi

      # - name: Install wasm-opt
      #   if: matrix.os == 'ubuntu-latest'
      #   run: |
      #     sudo apt-get update
      #     sudo apt-get install -y binaryen

      - name: Build web
        if: matrix.os == 'ubuntu-latest'
        run: dx build --profile beta && cp -r ./target/dx/Cowcord/debug/web/public ./dist

      # - name: Optimize wasm
      #   if: matrix.os == 'ubuntu-latest'
      #   run: wasm-opt dist/assets/dioxus/Cowcord_bg.wasm -o dist/assets/dioxus/Cowcord_bg.wasm -O4

      - name: Deploy web
        if: matrix.os == 'ubuntu-latest'
        uses: JamesIves/github-pages-deploy-action@v4
        with:
          branch: gh-pages
          folder: ./dist
          clean: true
          token: ${{ secrets.ACCESS_TOKEN }}

      # - name: Build Desktop
      #   if: matrix.os == 'windows-latest'
      #   run: dx bundle --platform desktop --profile beta

      # - name: Create Pre-release
      #   if: matrix.os == 'windows-latest'
      #   uses: softprops/action-gh-release@v2
      #   with:
      #     tag_name: "v${{ github.run_number }}-beta"
      #     name: "Beta Release ${{ github.run_number }}"
      #     prerelease: true
      #     files: dist/*.exe
      #     body: |
      #       Beta releases are more likely to be buggy and possibly crash, however they get updates sooner and *should* run better

      #       - Commit: ${{ github.sha }}
      #       - Built on: ${{ github.event_name }}
      #   env:
      #     GITHUB_TOKEN: ${{ secrets.GITHUB_TOKEN }}<|MERGE_RESOLUTION|>--- conflicted
+++ resolved
@@ -25,20 +25,7 @@
           cache-targets: "bin"
           key: "deploy-beta"
 
-<<<<<<< HEAD
-      - name: Update PATH
-        if: matrix.os == 'windows-latest'
-        run: echo "PATH=C:\Program Files (x86)\Windows Kits\10\Lib\10.0.22621.0\um\x64;%PATH%" >> $GITHUB_ENV
-        shell: bash
-
-      - name: Install Dioxus CLI
-        run: cargo install dioxus-cli
-
-      - name: Install wasm-opt
-        if: matrix.os == 'ubuntu-latest'
-=======
       - name: Install Dioxus cli
->>>>>>> 94b98cf7
         run: |
           if ! command -v dx &> /dev/null; then
             cargo install dioxus-cli
